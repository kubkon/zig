const std = @import("../index.zig");
const builtin = @import("builtin");
const assert = std.debug.assert;
const mem = std.mem;
const AtomicRmwOp = builtin.AtomicRmwOp;
const AtomicOrder = builtin.AtomicOrder;
const fs = std.event.fs;
const os = std.os;
const posix = os.posix;
const windows = os.windows;

pub const Loop = struct {
    allocator: *mem.Allocator,
    next_tick_queue: std.atomic.Queue(promise),
    os_data: OsData,
    final_resume_node: ResumeNode,
    pending_event_count: usize,
    extra_threads: []*os.Thread,

    // pre-allocated eventfds. all permanently active.
    // this is how we send promises to be resumed on other threads.
    available_eventfd_resume_nodes: std.atomic.Stack(ResumeNode.EventFd),
    eventfd_resume_nodes: []std.atomic.Stack(ResumeNode.EventFd).Node,

    pub const NextTickNode = std.atomic.Queue(promise).Node;

    pub const ResumeNode = struct {
        id: Id,
        handle: promise,

        pub const Id = enum {
            Basic,
            Stop,
            EventFd,
        };

        pub const EventFd = switch (builtin.os) {
            builtin.Os.macosx => MacOsEventFd,
            builtin.Os.linux => struct {
                base: ResumeNode,
                epoll_op: u32,
                eventfd: i32,
            },
            builtin.Os.windows => struct {
                base: ResumeNode,
                completion_key: usize,
            },
            else => @compileError("unsupported OS"),
        };

        const MacOsEventFd = struct {
            base: ResumeNode,
            kevent: posix.Kevent,
        };
    };

    /// After initialization, call run().
    /// TODO copy elision / named return values so that the threads referencing *Loop
    /// have the correct pointer value.
    pub fn initSingleThreaded(self: *Loop, allocator: *mem.Allocator) !void {
        return self.initInternal(allocator, 1);
    }

    /// The allocator must be thread-safe because we use it for multiplexing
    /// coroutines onto kernel threads.
    /// After initialization, call run().
    /// TODO copy elision / named return values so that the threads referencing *Loop
    /// have the correct pointer value.
    pub fn initMultiThreaded(self: *Loop, allocator: *mem.Allocator) !void {
        const core_count = try os.cpuCount(allocator);
        return self.initInternal(allocator, core_count);
    }

    /// Thread count is the total thread count. The thread pool size will be
    /// max(thread_count - 1, 0)
    fn initInternal(self: *Loop, allocator: *mem.Allocator, thread_count: usize) !void {
        self.* = Loop{
            .pending_event_count = 1,
            .allocator = allocator,
            .os_data = undefined,
            .next_tick_queue = std.atomic.Queue(promise).init(),
            .extra_threads = undefined,
            .available_eventfd_resume_nodes = std.atomic.Stack(ResumeNode.EventFd).init(),
            .eventfd_resume_nodes = undefined,
            .final_resume_node = ResumeNode{
                .id = ResumeNode.Id.Stop,
                .handle = undefined,
            },
        };
        const extra_thread_count = thread_count - 1;
        self.eventfd_resume_nodes = try self.allocator.alloc(
            std.atomic.Stack(ResumeNode.EventFd).Node,
            extra_thread_count,
        );
        errdefer self.allocator.free(self.eventfd_resume_nodes);

        self.extra_threads = try self.allocator.alloc(*os.Thread, extra_thread_count);
        errdefer self.allocator.free(self.extra_threads);

        try self.initOsData(extra_thread_count);
        errdefer self.deinitOsData();
    }

    pub fn deinit(self: *Loop) void {
        self.deinitOsData();
        self.allocator.free(self.extra_threads);
    }

    const InitOsDataError = os.LinuxEpollCreateError || mem.Allocator.Error || os.LinuxEventFdError ||
        os.SpawnThreadError || os.LinuxEpollCtlError || os.BsdKEventError ||
        os.WindowsCreateIoCompletionPortError;

    const wakeup_bytes = []u8{0x1} ** 8;

    fn initOsData(self: *Loop, extra_thread_count: usize) InitOsDataError!void {
        switch (builtin.os) {
            builtin.Os.linux => {
                self.os_data.fs_queue = std.atomic.Queue(fs.Request).init();
                self.os_data.fs_queue_len = 0;
                // we need another thread for the file system because Linux does not have an async
                // file system I/O API.
                self.os_data.fs_end_request = fs.RequestNode{
                    .prev = undefined,
                    .next = undefined,
                    .data = fs.Request{
                        .msg = fs.Request.Msg.End,
                        .finish = fs.Request.Finish.NoAction,
                    },
                };
                self.os_data.fs_thread = try os.spawnThread(self, linuxFsRun);
                errdefer {
                    self.linuxFsRequest(&self.os_data.fs_end_request);
                    self.os_data.fs_thread.wait();
                }

                errdefer {
                    while (self.available_eventfd_resume_nodes.pop()) |node| os.close(node.data.eventfd);
                }
                for (self.eventfd_resume_nodes) |*eventfd_node| {
                    eventfd_node.* = std.atomic.Stack(ResumeNode.EventFd).Node{
                        .data = ResumeNode.EventFd{
                            .base = ResumeNode{
                                .id = ResumeNode.Id.EventFd,
                                .handle = undefined,
                            },
                            .eventfd = try os.linuxEventFd(1, posix.EFD_CLOEXEC | posix.EFD_NONBLOCK),
                            .epoll_op = posix.EPOLL_CTL_ADD,
                        },
                        .next = undefined,
                    };
                    self.available_eventfd_resume_nodes.push(eventfd_node);
                }

                self.os_data.epollfd = try os.linuxEpollCreate(posix.EPOLL_CLOEXEC);
                errdefer os.close(self.os_data.epollfd);

                self.os_data.final_eventfd = try os.linuxEventFd(0, posix.EFD_CLOEXEC | posix.EFD_NONBLOCK);
                errdefer os.close(self.os_data.final_eventfd);

                self.os_data.final_eventfd_event = posix.epoll_event{
                    .events = posix.EPOLLIN,
                    .data = posix.epoll_data{ .ptr = @ptrToInt(&self.final_resume_node) },
                };
                try os.linuxEpollCtl(
                    self.os_data.epollfd,
                    posix.EPOLL_CTL_ADD,
                    self.os_data.final_eventfd,
                    &self.os_data.final_eventfd_event,
                );

                var extra_thread_index: usize = 0;
                errdefer {
                    // writing 8 bytes to an eventfd cannot fail
                    os.posixWrite(self.os_data.final_eventfd, wakeup_bytes) catch unreachable;
                    while (extra_thread_index != 0) {
                        extra_thread_index -= 1;
                        self.extra_threads[extra_thread_index].wait();
                    }
                }
                while (extra_thread_index < extra_thread_count) : (extra_thread_index += 1) {
                    self.extra_threads[extra_thread_index] = try os.spawnThread(self, workerRun);
                }
            },
            builtin.Os.macosx => {
                self.os_data.kqfd = try os.bsdKQueue();
                errdefer os.close(self.os_data.kqfd);

                self.os_data.kevents = try self.allocator.alloc(posix.Kevent, extra_thread_count);
                errdefer self.allocator.free(self.os_data.kevents);

                const eventlist = ([*]posix.Kevent)(undefined)[0..0];

                for (self.eventfd_resume_nodes) |*eventfd_node, i| {
                    eventfd_node.* = std.atomic.Stack(ResumeNode.EventFd).Node{
                        .data = ResumeNode.EventFd{
                            .base = ResumeNode{
                                .id = ResumeNode.Id.EventFd,
                                .handle = undefined,
                            },
                            // this one is for sending events
                            .kevent = posix.Kevent{
                                .ident = i,
                                .filter = posix.EVFILT_USER,
                                .flags = posix.EV_CLEAR | posix.EV_ADD | posix.EV_DISABLE,
                                .fflags = 0,
                                .data = 0,
                                .udata = @ptrToInt(&eventfd_node.data.base),
                            },
                        },
                        .prev = undefined,
                        .next = undefined,
                    };
                    self.available_eventfd_resume_nodes.push(eventfd_node);
                    const kevent_array = (*[1]posix.Kevent)(&eventfd_node.data.kevent);
                    _ = try os.bsdKEvent(self.os_data.kqfd, kevent_array, eventlist, null);
                    eventfd_node.data.kevent.flags = posix.EV_CLEAR | posix.EV_ENABLE;
                    eventfd_node.data.kevent.fflags = posix.NOTE_TRIGGER;
                    // this one is for waiting for events
                    self.os_data.kevents[i] = posix.Kevent{
                        .ident = i,
                        .filter = posix.EVFILT_USER,
                        .flags = 0,
                        .fflags = 0,
                        .data = 0,
                        .udata = @ptrToInt(&eventfd_node.data.base),
                    };
                }

                // Pre-add so that we cannot get error.SystemResources
                // later when we try to activate it.
                self.os_data.final_kevent = posix.Kevent{
                    .ident = extra_thread_count,
                    .filter = posix.EVFILT_USER,
                    .flags = posix.EV_ADD | posix.EV_DISABLE,
                    .fflags = 0,
                    .data = 0,
                    .udata = @ptrToInt(&self.final_resume_node),
                };
                const kevent_array = (*[1]posix.Kevent)(&self.os_data.final_kevent);
                _ = try os.bsdKEvent(self.os_data.kqfd, kevent_array, eventlist, null);
                self.os_data.final_kevent.flags = posix.EV_ENABLE;
                self.os_data.final_kevent.fflags = posix.NOTE_TRIGGER;

                var extra_thread_index: usize = 0;
                errdefer {
                    _ = os.bsdKEvent(self.os_data.kqfd, kevent_array, eventlist, null) catch unreachable;
                    while (extra_thread_index != 0) {
                        extra_thread_index -= 1;
                        self.extra_threads[extra_thread_index].wait();
                    }
                }
                while (extra_thread_index < extra_thread_count) : (extra_thread_index += 1) {
                    self.extra_threads[extra_thread_index] = try os.spawnThread(self, workerRun);
                }
            },
            builtin.Os.windows => {
                self.os_data.io_port = try os.windowsCreateIoCompletionPort(
                    windows.INVALID_HANDLE_VALUE,
                    null,
                    undefined,
                    undefined,
                );
                errdefer os.close(self.os_data.io_port);

                for (self.eventfd_resume_nodes) |*eventfd_node, i| {
                    eventfd_node.* = std.atomic.Stack(ResumeNode.EventFd).Node{
                        .data = ResumeNode.EventFd{
                            .base = ResumeNode{
                                .id = ResumeNode.Id.EventFd,
                                .handle = undefined,
                            },
                            // this one is for sending events
                            .completion_key = @ptrToInt(&eventfd_node.data.base),
                        },
                        .prev = undefined,
                        .next = undefined,
                    };
                    self.available_eventfd_resume_nodes.push(eventfd_node);
                }

                var extra_thread_index: usize = 0;
                errdefer {
                    var i: usize = 0;
                    while (i < extra_thread_index) : (i += 1) {
                        while (true) {
                            const overlapped = @intToPtr(?*windows.OVERLAPPED, 0x1);
                            os.windowsPostQueuedCompletionStatus(self.os_data.io_port, undefined, @ptrToInt(&self.final_resume_node), overlapped) catch continue;
                            break;
                        }
                    }
                    while (extra_thread_index != 0) {
                        extra_thread_index -= 1;
                        self.extra_threads[extra_thread_index].wait();
                    }
                }
                while (extra_thread_index < extra_thread_count) : (extra_thread_index += 1) {
                    self.extra_threads[extra_thread_index] = try os.spawnThread(self, workerRun);
                }
            },
            else => {},
        }
    }

    fn deinitOsData(self: *Loop) void {
        switch (builtin.os) {
            builtin.Os.linux => {
                os.close(self.os_data.final_eventfd);
                while (self.available_eventfd_resume_nodes.pop()) |node| os.close(node.data.eventfd);
                os.close(self.os_data.epollfd);
                self.allocator.free(self.eventfd_resume_nodes);
            },
            builtin.Os.macosx => {
                self.allocator.free(self.os_data.kevents);
                os.close(self.os_data.kqfd);
            },
            builtin.Os.windows => {
                os.close(self.os_data.io_port);
            },
            else => {},
        }
    }

    /// resume_node must live longer than the promise that it holds a reference to.
    /// flags must contain EPOLLET
    pub fn linuxAddFd(self: *Loop, fd: i32, resume_node: *ResumeNode, flags: u32) !void {
        assert(flags & posix.EPOLLET == posix.EPOLLET);
        self.beginOneEvent();
        errdefer self.finishOneEvent();
        try self.linuxModFd(
            fd,
            posix.EPOLL_CTL_ADD,
            flags,
            resume_node,
        );
    }

    pub fn linuxModFd(self: *Loop, fd: i32, op: u32, flags: u32, resume_node: *ResumeNode) !void {
        assert(flags & posix.EPOLLET == posix.EPOLLET);
        var ev = os.linux.epoll_event{
            .events = flags,
            .data = os.linux.epoll_data{ .ptr = @ptrToInt(resume_node) },
        };
        try os.linuxEpollCtl(self.os_data.epollfd, op, fd, &ev);
    }

    pub fn linuxRemoveFd(self: *Loop, fd: i32) void {
        self.linuxRemoveFdNoCounter(fd);
        self.finishOneEvent();
    }

    fn linuxRemoveFdNoCounter(self: *Loop, fd: i32) void {
        os.linuxEpollCtl(self.os_data.epollfd, os.linux.EPOLL_CTL_DEL, fd, undefined) catch {};
    }

<<<<<<< HEAD
    pub async fn linuxWaitFd(self: *Loop, fd: i32, flags: u32) !void {
        defer self.linuxRemoveFd(fd);
        suspend |p| {
=======
    pub async fn waitFd(self: *Loop, fd: i32) !void {
        defer self.removeFd(fd);
        suspend {
>>>>>>> fb05b964
            // TODO explicitly put this memory in the coroutine frame #1194
            var resume_node = ResumeNode{
                .id = ResumeNode.Id.Basic,
                .handle = @handle(),
            };
            try self.linuxAddFd(fd, &resume_node, flags);
        }
    }

    fn dispatch(self: *Loop) void {
        while (self.available_eventfd_resume_nodes.pop()) |resume_stack_node| {
            const next_tick_node = self.next_tick_queue.get() orelse {
                self.available_eventfd_resume_nodes.push(resume_stack_node);
                return;
            };
            const eventfd_node = &resume_stack_node.data;
            eventfd_node.base.handle = next_tick_node.data;
            switch (builtin.os) {
                builtin.Os.macosx => {
                    const kevent_array = (*[1]posix.Kevent)(&eventfd_node.kevent);
                    const eventlist = ([*]posix.Kevent)(undefined)[0..0];
                    _ = os.bsdKEvent(self.os_data.kqfd, kevent_array, eventlist, null) catch {
                        self.next_tick_queue.unget(next_tick_node);
                        self.available_eventfd_resume_nodes.push(resume_stack_node);
                        return;
                    };
                },
                builtin.Os.linux => {
                    // the pending count is already accounted for
                    const epoll_events = posix.EPOLLONESHOT | os.linux.EPOLLIN | os.linux.EPOLLOUT |
                        os.linux.EPOLLET;
                    self.linuxModFd(
                        eventfd_node.eventfd,
                        eventfd_node.epoll_op,
                        epoll_events,
                        &eventfd_node.base,
                    ) catch {
                        self.next_tick_queue.unget(next_tick_node);
                        self.available_eventfd_resume_nodes.push(resume_stack_node);
                        return;
                    };
                },
                builtin.Os.windows => {
                    // this value is never dereferenced but we need it to be non-null so that
                    // the consumer code can decide whether to read the completion key.
                    // it has to do this for normal I/O, so we match that behavior here.
                    const overlapped = @intToPtr(?*windows.OVERLAPPED, 0x1);
                    os.windowsPostQueuedCompletionStatus(
                        self.os_data.io_port,
                        undefined,
                        eventfd_node.completion_key,
                        overlapped,
                    ) catch {
                        self.next_tick_queue.unget(next_tick_node);
                        self.available_eventfd_resume_nodes.push(resume_stack_node);
                        return;
                    };
                },
                else => @compileError("unsupported OS"),
            }
        }
    }

    /// Bring your own linked list node. This means it can't fail.
    pub fn onNextTick(self: *Loop, node: *NextTickNode) void {
        self.beginOneEvent(); // finished in dispatch()
        self.next_tick_queue.put(node);
        self.dispatch();
    }

    pub fn cancelOnNextTick(self: *Loop, node: *NextTickNode) void {
        if (self.next_tick_queue.remove(node)) {
            self.finishOneEvent();
        }
    }

    pub fn run(self: *Loop) void {
        self.finishOneEvent(); // the reference we start with

        self.workerRun();

        self.os_data.fs_thread.wait();

        for (self.extra_threads) |extra_thread| {
            extra_thread.wait();
        }
    }

    /// This is equivalent to an async call, except instead of beginning execution of the async function,
    /// it immediately returns to the caller, and the async function is queued in the event loop. It still
    /// returns a promise to be awaited.
    pub fn call(self: *Loop, comptime func: var, args: ...) !(promise->@typeOf(func).ReturnType) {
        const S = struct {
            async fn asyncFunc(loop: *Loop, handle: *promise->@typeOf(func).ReturnType, args2: ...) @typeOf(func).ReturnType {
                suspend {
                    handle.* = @handle();
                    var my_tick_node = Loop.NextTickNode{
                        .prev = undefined,
                        .next = undefined,
                        .data = @handle(),
                    };
                    loop.onNextTick(&my_tick_node);
                }
                // TODO guaranteed allocation elision for await in same func as async
                return await (async func(args2) catch unreachable);
            }
        };
        var handle: promise->@typeOf(func).ReturnType = undefined;
        return async<self.allocator> S.asyncFunc(self, &handle, args);
    }

    /// Awaiting a yield lets the event loop run, starting any unstarted async operations.
    /// Note that async operations automatically start when a function yields for any other reason,
    /// for example, when async I/O is performed. This function is intended to be used only when
    /// CPU bound tasks would be waiting in the event loop but never get started because no async I/O
    /// is performed.
    pub async fn yield(self: *Loop) void {
        suspend {
            var my_tick_node = Loop.NextTickNode{
                .prev = undefined,
                .next = undefined,
                .data = @handle(),
            };
            self.onNextTick(&my_tick_node);
        }
    }

    /// call finishOneEvent when done
    pub fn beginOneEvent(self: *Loop) void {
        _ = @atomicRmw(usize, &self.pending_event_count, AtomicRmwOp.Add, 1, AtomicOrder.SeqCst);
    }

    pub fn finishOneEvent(self: *Loop) void {
        const prev = @atomicRmw(usize, &self.pending_event_count, AtomicRmwOp.Sub, 1, AtomicOrder.SeqCst);
        if (prev == 1) {
            // cause all the threads to stop
            switch (builtin.os) {
                builtin.Os.linux => {
                    self.linuxFsRequest(&self.os_data.fs_end_request);
                    // writing 8 bytes to an eventfd cannot fail
                    os.posixWrite(self.os_data.final_eventfd, wakeup_bytes) catch unreachable;
                    return;
                },
                builtin.Os.macosx => {
                    const final_kevent = (*[1]posix.Kevent)(&self.os_data.final_kevent);
                    const eventlist = ([*]posix.Kevent)(undefined)[0..0];
                    // cannot fail because we already added it and this just enables it
                    _ = os.bsdKEvent(self.os_data.kqfd, final_kevent, eventlist, null) catch unreachable;
                    return;
                },
                builtin.Os.windows => {
                    var i: usize = 0;
                    while (i < self.extra_threads.len + 1) : (i += 1) {
                        while (true) {
                            const overlapped = @intToPtr(?*windows.OVERLAPPED, 0x1);
                            os.windowsPostQueuedCompletionStatus(self.os_data.io_port, undefined, @ptrToInt(&self.final_resume_node), overlapped) catch continue;
                            break;
                        }
                    }
                    return;
                },
                else => @compileError("unsupported OS"),
            }
        }
    }

    fn workerRun(self: *Loop) void {
        while (true) {
            while (true) {
                const next_tick_node = self.next_tick_queue.get() orelse break;
                self.dispatch();
                resume next_tick_node.data;
                self.finishOneEvent();
            }

            switch (builtin.os) {
                builtin.Os.linux => {
                    // only process 1 event so we don't steal from other threads
                    var events: [1]os.linux.epoll_event = undefined;
                    const count = os.linuxEpollWait(self.os_data.epollfd, events[0..], -1);
                    for (events[0..count]) |ev| {
                        const resume_node = @intToPtr(*ResumeNode, ev.data.ptr);
                        const handle = resume_node.handle;
                        const resume_node_id = resume_node.id;
                        switch (resume_node_id) {
                            ResumeNode.Id.Basic => {},
                            ResumeNode.Id.Stop => return,
                            ResumeNode.Id.EventFd => {
                                const event_fd_node = @fieldParentPtr(ResumeNode.EventFd, "base", resume_node);
                                event_fd_node.epoll_op = posix.EPOLL_CTL_MOD;
                                const stack_node = @fieldParentPtr(std.atomic.Stack(ResumeNode.EventFd).Node, "data", event_fd_node);
                                self.available_eventfd_resume_nodes.push(stack_node);
                            },
                        }
                        resume handle;
                        if (resume_node_id == ResumeNode.Id.EventFd) {
                            self.finishOneEvent();
                        }
                    }
                },
                builtin.Os.macosx => {
                    var eventlist: [1]posix.Kevent = undefined;
                    const count = os.bsdKEvent(self.os_data.kqfd, self.os_data.kevents, eventlist[0..], null) catch unreachable;
                    for (eventlist[0..count]) |ev| {
                        const resume_node = @intToPtr(*ResumeNode, ev.udata);
                        const handle = resume_node.handle;
                        const resume_node_id = resume_node.id;
                        switch (resume_node_id) {
                            ResumeNode.Id.Basic => {},
                            ResumeNode.Id.Stop => return,
                            ResumeNode.Id.EventFd => {
                                const event_fd_node = @fieldParentPtr(ResumeNode.EventFd, "base", resume_node);
                                const stack_node = @fieldParentPtr(std.atomic.Stack(ResumeNode.EventFd).Node, "data", event_fd_node);
                                self.available_eventfd_resume_nodes.push(stack_node);
                            },
                        }
                        resume handle;
                        if (resume_node_id == ResumeNode.Id.EventFd) {
                            self.finishOneEvent();
                        }
                    }
                },
                builtin.Os.windows => {
                    var completion_key: usize = undefined;
                    while (true) {
                        var nbytes: windows.DWORD = undefined;
                        var overlapped: ?*windows.OVERLAPPED = undefined;
                        switch (os.windowsGetQueuedCompletionStatus(self.os_data.io_port, &nbytes, &completion_key, &overlapped, windows.INFINITE)) {
                            os.WindowsWaitResult.Aborted => return,
                            os.WindowsWaitResult.Normal => {},
                        }
                        if (overlapped != null) break;
                    }
                    const resume_node = @intToPtr(*ResumeNode, completion_key);
                    const handle = resume_node.handle;
                    const resume_node_id = resume_node.id;
                    switch (resume_node_id) {
                        ResumeNode.Id.Basic => {},
                        ResumeNode.Id.Stop => return,
                        ResumeNode.Id.EventFd => {
                            const event_fd_node = @fieldParentPtr(ResumeNode.EventFd, "base", resume_node);
                            const stack_node = @fieldParentPtr(std.atomic.Stack(ResumeNode.EventFd).Node, "data", event_fd_node);
                            self.available_eventfd_resume_nodes.push(stack_node);
                        },
                    }
                    resume handle;
                    if (resume_node_id == ResumeNode.Id.EventFd) {
                        self.finishOneEvent();
                    }
                },
                else => @compileError("unsupported OS"),
            }
        }
    }

    fn linuxFsRequest(self: *Loop, request_node: *fs.RequestNode) void {
        self.beginOneEvent(); // finished in linuxFsRun after processing the msg
        self.os_data.fs_queue.put(request_node);
        _ = @atomicRmw(i32, &self.os_data.fs_queue_len, AtomicRmwOp.Add, 1, AtomicOrder.SeqCst); // let this wrap
        const rc = os.linux.futex_wake(@ptrToInt(&self.os_data.fs_queue_len), os.linux.FUTEX_WAKE, 1);
        switch (os.linux.getErrno(rc)) {
            0 => {},
            posix.EINVAL => unreachable,
            else => unreachable,
        }
    }

    fn linuxFsRun(self: *Loop) void {
        var processed_count: i32 = 0; // we let this wrap
        while (true) {
            while (self.os_data.fs_queue.get()) |node| {
                processed_count +%= 1;
                switch (node.data.msg) {
                    @TagType(fs.Request.Msg).End => return,
                    @TagType(fs.Request.Msg).PWriteV => |*msg| {
                        msg.result = os.posix_pwritev(msg.fd, msg.iov.ptr, msg.iov.len, msg.offset);
                    },
                    @TagType(fs.Request.Msg).PReadV => |*msg| {
                        msg.result = os.posix_preadv(msg.fd, msg.iov.ptr, msg.iov.len, msg.offset);
                    },
                    @TagType(fs.Request.Msg).OpenRead => |*msg| {
                        const flags = posix.O_LARGEFILE | posix.O_RDONLY | posix.O_CLOEXEC;
                        msg.result = os.posixOpenC(msg.path.ptr, flags, 0);
                    },
                    @TagType(fs.Request.Msg).OpenRW => |*msg| {
                        const flags = posix.O_LARGEFILE | posix.O_RDWR | posix.O_CREAT | posix.O_CLOEXEC;
                        msg.result = os.posixOpenC(msg.path.ptr, flags, msg.mode);
                    },
                    @TagType(fs.Request.Msg).Close => |*msg| os.close(msg.fd),
                    @TagType(fs.Request.Msg).WriteFile => |*msg| blk: {
                        const flags = posix.O_LARGEFILE | posix.O_WRONLY | posix.O_CREAT |
                            posix.O_CLOEXEC | posix.O_TRUNC;
                        const fd = os.posixOpenC(msg.path.ptr, flags, msg.mode) catch |err| {
                            msg.result = err;
                            break :blk;
                        };
                        defer os.close(fd);
                        msg.result = os.posixWrite(fd, msg.contents);
                    },
                }
                switch (node.data.finish) {
                    @TagType(fs.Request.Finish).TickNode => |*tick_node| self.onNextTick(tick_node),
                    @TagType(fs.Request.Finish).DeallocCloseOperation => |close_op| {
                        self.allocator.destroy(close_op);
                    },
                    @TagType(fs.Request.Finish).NoAction => {},
                }
                self.finishOneEvent();
            }
            const rc = os.linux.futex_wait(@ptrToInt(&self.os_data.fs_queue_len), os.linux.FUTEX_WAIT, processed_count, null);
            switch (os.linux.getErrno(rc)) {
                0 => continue,
                posix.EINTR => continue,
                posix.EAGAIN => continue,
                else => unreachable,
            }
        }
    }

    const OsData = switch (builtin.os) {
        builtin.Os.linux => struct {
            epollfd: i32,
            final_eventfd: i32,
            final_eventfd_event: os.linux.epoll_event,
            fs_thread: *os.Thread,
            fs_queue_len: i32, // we let this wrap
            fs_queue: std.atomic.Queue(fs.Request),
            fs_end_request: fs.RequestNode,
        },
        builtin.Os.macosx => MacOsData,
        builtin.Os.windows => struct {
            io_port: windows.HANDLE,
            extra_thread_count: usize,
        },
        else => struct {},
    };

    const MacOsData = struct {
        kqfd: i32,
        final_kevent: posix.Kevent,
        kevents: []posix.Kevent,
    };
};

test "std.event.Loop - basic" {
    var da = std.heap.DirectAllocator.init();
    defer da.deinit();

    const allocator = &da.allocator;

    var loop: Loop = undefined;
    try loop.initMultiThreaded(allocator);
    defer loop.deinit();

    loop.run();
}

test "std.event.Loop - call" {
    var da = std.heap.DirectAllocator.init();
    defer da.deinit();

    const allocator = &da.allocator;

    var loop: Loop = undefined;
    try loop.initMultiThreaded(allocator);
    defer loop.deinit();

    var did_it = false;
    const handle = try loop.call(testEventLoop);
    const handle2 = try loop.call(testEventLoop2, handle, &did_it);
    defer cancel handle2;

    loop.run();

    assert(did_it);
}

async fn testEventLoop() i32 {
    return 1234;
}

async fn testEventLoop2(h: promise->i32, did_it: *bool) void {
    const value = await h;
    assert(value == 1234);
    did_it.* = true;
}<|MERGE_RESOLUTION|>--- conflicted
+++ resolved
@@ -352,15 +352,9 @@
         os.linuxEpollCtl(self.os_data.epollfd, os.linux.EPOLL_CTL_DEL, fd, undefined) catch {};
     }
 
-<<<<<<< HEAD
     pub async fn linuxWaitFd(self: *Loop, fd: i32, flags: u32) !void {
         defer self.linuxRemoveFd(fd);
-        suspend |p| {
-=======
-    pub async fn waitFd(self: *Loop, fd: i32) !void {
-        defer self.removeFd(fd);
         suspend {
->>>>>>> fb05b964
             // TODO explicitly put this memory in the coroutine frame #1194
             var resume_node = ResumeNode{
                 .id = ResumeNode.Id.Basic,
